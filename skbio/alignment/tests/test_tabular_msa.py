--- conflicted
+++ resolved
@@ -932,7 +932,36 @@
         self.assertIs(d1[42], d2[42])
 
 
-<<<<<<< HEAD
+class TestContains(unittest.TestCase):
+    def test_no_keys(self):
+        msa = TabularMSA([RNA('AU'), RNA('A.')])
+
+        with self.assertRaises(OperationError):
+            'foo' in msa
+
+    def test_no_sequences(self):
+        msa = TabularMSA([], keys=[])
+
+        self.assertFalse('' in msa)
+        self.assertFalse('foo' in msa)
+
+    def test_with_str_keys(self):
+        msa = TabularMSA([RNA('AU'), RNA('A.')], keys=['foo', 'bar'])
+
+        self.assertTrue('foo' in msa)
+        self.assertTrue('bar' in msa)
+        self.assertFalse('baz' in msa)
+        self.assertFalse(0 in msa)
+
+    def test_with_int_keys(self):
+        msa = TabularMSA([RNA('AU'), RNA('A.')], keys=[42, -1])
+
+        self.assertTrue(42 in msa)
+        self.assertTrue(-1 in msa)
+        self.assertFalse(0 in msa)
+        self.assertFalse('foo' in msa)
+
+
 class TestCopy(unittest.TestCase):
     # Note: tests for metadata/positional_metadata are in mixin tests above.
 
@@ -1030,36 +1059,6 @@
 
         msa_copy.keys = [1, 2]
         npt.assert_array_equal(msa.keys, np.array(['foo', 'bar']))
-=======
-class TestContains(unittest.TestCase):
-    def test_no_keys(self):
-        msa = TabularMSA([RNA('AU'), RNA('A.')])
-
-        with self.assertRaises(OperationError):
-            'foo' in msa
-
-    def test_no_sequences(self):
-        msa = TabularMSA([], keys=[])
-
-        self.assertFalse('' in msa)
-        self.assertFalse('foo' in msa)
-
-    def test_with_str_keys(self):
-        msa = TabularMSA([RNA('AU'), RNA('A.')], keys=['foo', 'bar'])
-
-        self.assertTrue('foo' in msa)
-        self.assertTrue('bar' in msa)
-        self.assertFalse('baz' in msa)
-        self.assertFalse(0 in msa)
-
-    def test_with_int_keys(self):
-        msa = TabularMSA([RNA('AU'), RNA('A.')], keys=[42, -1])
-
-        self.assertTrue(42 in msa)
-        self.assertTrue(-1 in msa)
-        self.assertFalse(0 in msa)
-        self.assertFalse('foo' in msa)
->>>>>>> a1c4c066
 
 
 class TestAppend(unittest.TestCase):
