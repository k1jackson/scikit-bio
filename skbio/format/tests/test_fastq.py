#!/usr/bin/env python

import numpy as np
from unittest import TestCase, main
from skbio.format.fastq import (format_fastq_record, _phred_to_ascii33,
                                _phred_to_ascii64)


class FASTQFormatTests(TestCase):
    def test_format_fastq_record(self):
        """Construt a FASTQ record"""
<<<<<<< HEAD
        exp = b"@abc\ndef\n+\nfgh\n"
        obs = format_fastq_record(b'abc', b'def',
                                  np.array([38, 39, 40], dtype=np.int8))
=======
        exp = "@abc\ndef\n+\nfgh\n"
        obs = format_fastq_record('abc', 'def',
                                  np.array([38, 39, 40], dtype=np.int8), 64)
>>>>>>> 49a3a9c3
        self.assertEqual(obs, exp)

    def test_phred_to_ascii33(self):
        """Write out terrible FASTQ quality scores"""
        exp = b'GHI'
        obs = _phred_to_ascii33(np.array([38, 39, 40], dtype=np.int8))
        self.assertEqual(obs, exp)

    def test_phred_to_ascii64(self):
        """Write out terrible FASTQ quality scores"""
        exp = b'fgh'
        obs = _phred_to_ascii64(np.array([38, 39, 40], dtype=np.int8))
        self.assertEqual(obs, exp)

if __name__ == '__main__':
    main()<|MERGE_RESOLUTION|>--- conflicted
+++ resolved
@@ -9,15 +9,9 @@
 class FASTQFormatTests(TestCase):
     def test_format_fastq_record(self):
         """Construt a FASTQ record"""
-<<<<<<< HEAD
         exp = b"@abc\ndef\n+\nfgh\n"
         obs = format_fastq_record(b'abc', b'def',
-                                  np.array([38, 39, 40], dtype=np.int8))
-=======
-        exp = "@abc\ndef\n+\nfgh\n"
-        obs = format_fastq_record('abc', 'def',
                                   np.array([38, 39, 40], dtype=np.int8), 64)
->>>>>>> 49a3a9c3
         self.assertEqual(obs, exp)
 
     def test_phred_to_ascii33(self):
