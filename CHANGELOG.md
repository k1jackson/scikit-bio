--- conflicted
+++ resolved
@@ -14,12 +14,9 @@
 ### Backward-incompatible changes [experimental]
 
 ### Bug fixes
-<<<<<<< HEAD
 * Fixed bug when using `skbio.io.format.stockholm` reader on file with multi-line tree with no id. Previously this raised an `AttributeError`, now it correctly
 handles this type of tree.
-=======
 * Fixed bug when reading Stockholm files with GF or GS features split over multiple lines. Previously, the feature text was simply concatenated because it was assumed to have trailing whitespace. There are examples of Stockholm files with and without trailing whitespace for multi-line features, so the `skbio.io.format.stockholm` reader now adds a single space when concatenating feature text without trailing whitespace to avoid joining words together. Multi-line trees stored as GF metadata are concatenated as they appear in the file; a space is not added when concatenating. ([#1328](https://github.com/biocore/scikit-bio/issues/1328))
->>>>>>> 27d17ef1
 * Fixed bug when using `Sequence.iter_kmers` on empty `Sequence` object. Previously this raised a `ValueError`, now it returns
 an empty generator.
 * Fixed minor bug where adding sequences to an empty `TabularMSA` with MSA-wide `positional_metadata` would result in a `TabularMSA` object in an inconsistent state. This could happen using `TabularMSA.append` or `TabularMSA.extend`. This bug only affects a `TabularMSA` object *without* sequences that has MSA-wide `positional_metadata` (for example, `TabularMSA([], positional_metadata={'column': []})`).
