# scikit-bio changelog

## Version 0.4.0-dev (changes since 0.4.0 release go here)

<<<<<<< HEAD
* Replaced ``PCoA``, ``CCA``, ``CA`` and ``RDA`` in ``skbio.stats.ordination`` with equivalent functions ``pcoa``, ``cca``, ``ca`` and ``rda``. These functions now take ``pd.DataFrame`` objects.
* Change ``OrdinationResults`` to have its attributes based on ``pd.DataFrame`` and ``pd.Series`` objects, instead of pairs of identifiers and values. The changes are as follows:
    - ``species`` and ``species_ids`` have been replaced by a ``pd.DataFrame`` named ``features``.
    - ``site`` and ``site_ids`` have been replaced by a ``pd.DataFrame`` named ``samples``.
    - ``eigvals`` is now a ``pd.Series`` object.
    - ``proportion_explained`` is now a ``pd.Series`` object.
    - ``biplot`` is now a ``pd.DataFrame`` object named ``biplot_scores``.
    - ``site_constraints`` is now a ``pd.DataFrame`` object named ``sample_constraints``.
* ``short_method_name`` and ``long_method_name`` are now required arguments of the ``OrdinationResults`` object.
* Added ``skbio.util.assert_ordination_results_equal`` function for comparing ``OrdinationResults`` objects in unit tests.
=======
### Features
* Added `to_regex` method to `skbio.sequence._iupac_sequence` ABC - it returns a regex object that matches all non-degenerate versions of the sequence.
>>>>>>> 427f94db

## Version 0.4.0 (2015-07-08)

Initial beta release. In addition to the changes detailed below, the following
subpackages have been mostly or entirely rewritten and most of their APIs are
substantially different (and improved!):

* `skbio.sequence`
* `skbio.io`

The APIs of these subpackages are now stable, and all others are experimental. See the [API stability docs](https://github.com/biocore/scikit-bio/tree/0.4.0/doc/source/user/api_stability.rst) for more details, including what we mean by *stable* and *experimental* in this context. We recognize that this is a lot of backward-incompatible changes. To avoid these types of changes being a surprise to our users, our public APIs are now decorated to make it clear to developers when an API can be relied upon (stable) and when it may be subject to change (experimental).

### Features
* Added `skbio.stats.composition` for analyzing data made up of proportions
* Added new ``skbio.stats.evolve`` subpackage for evolutionary statistics. Currently contains a single function, ``hommola_cospeciation``, which implements a permutation-based test of correlation between two distance matrices.
* Added support for ``skbio.io.util.open_file`` and ``skbio.io.util.open_files`` to pull files from HTTP and HTTPS URLs. This behavior propagates to the I/O registry.
* FASTA/QUAL (``skbio.io.format.fasta``) and FASTQ (``skbio.io.format.fastq``) readers now allow blank or whitespace-only lines at the beginning of the file, between records, or at the end of the file. A blank or whitespace-only line in any other location will continue to raise an error [#781](https://github.com/biocore/scikit-bio/issues/781).
* scikit-bio now ignores leading and trailing whitespace characters on each line while reading FASTA/QUAL and FASTQ files.
* Added `ratio` parameter to `skbio.stats.power.subsample_power`. This allows the user to calculate power on groups for uneven size (For example, draw twice as many samples from Group B than Group A). If `ratio` is not set, group sizes will remain equal across all groups.
* Power calculations (`skbio.stats.power.subsample_power` and `skbio.stats.power.subsample_paired_power`) can use test functions that return multiple p values, like some multivariate linear regression models. Previously, the power calculations required the test to return a single p value.
* Added ``skbio.util.assert_data_frame_almost_equal`` function for comparing ``pd.DataFrame`` objects in unit tests.

### Performance enhancements
* The speed of quality score decoding has been significantly improved (~2x) when reading `fastq` files.
* The speed of `NucleotideSequence.reverse_complement` has been improved (~6x).

### Bug fixes
* Changed `Sequence.distance` to raise an error any time two sequences are passed of different lengths regardless of the `distance_fn` being passed. [(#514)](https://github.com/biocore/scikit-bio/issues/514)
* Fixed issue with ``TreeNode.extend`` where if given the children of another ``TreeNode`` object (``tree.children``), both trees would be left in an incorrect and unpredictable state. ([#889](https://github.com/biocore/scikit-bio/issues/889))
* Changed the way power was calculated in `subsample_paired_power` to move the subsample selection before the test is performed. This increases the number of Monte Carlo simulations performed during power estimation, and improves the accuracy of the returned estimate. Previous power estimates from `subsample_paired_power` should be disregarded and re-calculated. ([#910](https://github.com/biocore/scikit-bio/issues/910))
* Fixed issue where `randdm` was attempting to create asymmetric distance matrices.This was causing an error to be raised by the `DistanceMatrix` constructor inside of the `randdm` function, so that `randdm` would fail when attempting to create large distance matrices. ([#943](https://github.com/biocore/scikit-bio/issues/943))

### Deprecated functionality
* Deprecated `skbio.util.flatten`. This function will be removed in scikit-bio 0.3.1. Please use standard python library functionality
described here [Making a flat list out of lists of lists](http://stackoverflow.com/a/952952/3639023), [Flattening a shallow list](http://stackoverflow.com/a/406199/3639023) ([#833](https://github.com/biocore/scikit-bio/issues/833))
* Deprecated `skbio.stats.power.bootstrap_power_curve` will be removed in scikit-bio 0.4.1. It is deprecated in favor of using ``subsample_power`` or ``sample_paired_power`` to calculate a power matrix, and then the use of ``confidence_bounds`` to calculate the average and confidence intervals.

### Backward-incompatible changes
* Removed the following deprecated functionality:
    - `skbio.parse` subpackage, including `SequenceIterator`, `FastaIterator`, `FastqIterator`, `load`, `parse_fasta`, `parse_fastq`, `parse_qual`, `write_clustal`, `parse_clustal`, and `FastqParseError`; please use `skbio.io` instead.
    - `skbio.format` subpackage, including `fasta_from_sequence`, `fasta_from_alignment`, and `format_fastq_record`; please use `skbio.io` instead.
    - `skbio.alignment.SequenceCollection.int_map`; please use `SequenceCollection.update_ids` instead.
    - `skbio.alignment.SequenceCollection` methods `to_fasta` and `toFasta`; please use `SequenceCollection.write` instead.
    - `constructor` parameter in `skbio.alignment.Alignment.majority_consensus`; please convert returned biological sequence object manually as desired (e.g., `str(seq)`).
    - `skbio.alignment.Alignment.to_phylip`; please use `Alignment.write` instead.
    - `skbio.sequence.BiologicalSequence.to_fasta`; please use `BiologicalSequence.write` instead.
    - `skbio.tree.TreeNode` methods `from_newick`, `from_file`, and `to_newick`; please use `TreeNode.read` and `TreeNode.write` instead.
    - `skbio.stats.distance.DissimilarityMatrix` methods `from_file` and `to_file`; please use `DissimilarityMatrix.read` and `DissimilarityMatrix.write` instead.
    - `skbio.stats.ordination.OrdinationResults` methods `from_file` and `to_file`; please use `OrdinationResults.read` and `OrdinationResults.write` instead.
    - `skbio.stats.p_value_to_str`; there is no replacement.
    - `skbio.stats.subsample`; please use `skbio.stats.subsample_counts` instead.
    - `skbio.stats.distance.ANOSIM`; please use `skbio.stats.distance.anosim` instead.
    - `skbio.stats.distance.PERMANOVA`; please use `skbio.stats.distance.permanova` instead.
    - `skbio.stats.distance.CategoricalStatsResults`; there is no replacement, please use `skbio.stats.distance.anosim` or `skbio.stats.distance.permanova`, which will return a `pandas.Series` object.
* `skbio.alignment.Alignment.majority_consensus` now returns `BiologicalSequence('')` if the alignment is empty. Previously, `''` was returned.
* `min_observations` was removed from `skbio.stats.power.subsample_power` and `skbio.stats.power.subsample_paired_power`. The minimum number of samples for subsampling depends on the data set and statistical tests. Having a default parameter to set unnecessary limitations on the technique.

### Miscellaneous
* Changed testing procedures
    - Developers should now use `make test`
    - Users can use `python -m skbio.test`
    - Added `skbio.util._testing.TestRunner` (available through `skbio.util.TestRunner`). Used to provide a `test` method for each module init file. This class represents a unified testing path which wraps all `skbio` testing functionality.
    - Autodetect Python version and disable doctests for Python 3.
* `numpy` is no longer required to be installed before installing scikit-bio!
* Upgraded checklist.py to check source files non-conforming to [new header style](http://scikit-bio.org/docs/latest/development/new_module.html). ([#855](https://github.com/biocore/scikit-bio/issues/855))
* Updated to use `natsort` >= 4.0.0.
* The method of subsampling was changed for ``skbio.stats.power.subsample_paired_power``. Rather than drawing a paired sample for the run and then subsampling for each count, the subsample is now drawn for each sample and each run. In test data, this did not significantly alter the power results.
* checklist.py now enforces `__future__` imports in .py files.

## Version 0.2.3 (2015-02-13)

### Features
* Modified ``skbio.stats.distance.pwmantel`` to accept a list of filepaths. This is useful as it allows for a smaller amount of memory consumption as it only loads two matrices at a time as opposed to requiring that all distance matrices are loaded into memory.
* Added ``skbio.util.find_duplicates`` for finding duplicate elements in an iterable.

### Bug fixes
* Fixed floating point precision bugs in ``Alignment.position_frequencies``, ``Alignment.position_entropies``, ``Alignment.omit_gap_positions``, ``Alignment.omit_gap_sequences``, ``BiologicalSequence.k_word_frequencies``, and ``SequenceCollection.k_word_frequencies`` ([#801](https://github.com/biocore/scikit-bio/issues/801)).

### Backward-incompatible changes
* Removed ``feature_types`` attribute from ``BiologicalSequence`` and all subclasses ([#797](https://github.com/biocore/scikit-bio/pull/797)).
* Removed ``find_features`` method from ``BiologicalSequence`` and ``ProteinSequence`` ([#797](https://github.com/biocore/scikit-bio/pull/797)).
* ``BiologicalSequence.k_word_frequencies`` now returns a ``collections.defaultdict`` of type ``float`` instead of type ``int``. This only affects the "default" case, when a key isn't present in the dictionary. Previous behavior would return ``0`` as an ``int``, while the new behavior is to return ``0.0`` as a ``float``. This change also affects the ``defaultdict``s that are returned by ``SequenceCollection.k_word_frequencies``.

### Miscellaneous
* ``DissimilarityMatrix`` and ``DistanceMatrix`` now report duplicate IDs in the ``DissimilarityMatrixError`` message that can be raised during validation.

## Version 0.2.2 (2014-12-04)

### Features
* Added ``plot`` method to ``skbio.stats.distance.DissimilarityMatrix`` for creating basic heatmaps of a dissimilarity/distance matrix (see [#684](https://github.com/biocore/scikit-bio/issues/684)). Also added  ``_repr_png_`` and ``_repr_svg_`` methods for automatic display in the IPython Notebook, with ``png`` and ``svg`` properties for direct access.
* Added `__str__` method to `skbio.stats.ordination.OrdinationResults`.
* Added ``skbio.stats.distance.anosim`` and ``skbio.stats.distance.permanova`` functions, which replace the ``skbio.stats.distance.ANOSIM`` and ``skbio.stats.distance.PERMANOVA`` classes. These new functions provide simpler procedural interfaces to running these statistical methods. They also provide more convenient access to results by returning a ``pandas.Series`` instead of a ``CategoricalStatsResults`` object. These functions have more extensive documentation than their previous versions. If significance tests are suppressed, p-values are returned as ``np.nan`` instead of ``None`` for consistency with other statistical methods in scikit-bio. [#754](https://github.com/biocore/scikit-bio/issues/754)
* Added `skbio.stats.power` for performing empirical power analysis. The module uses existing datasets and iteratively draws samples to estimate the number of samples needed to see a significant difference for a given critical value.
* Added `skbio.stats.isubsample` for subsampling from an unknown number of values. This method supports subsampling from multiple partitions and does not require that all items be stored in memory, requiring approximately `O(N*M)`` space where `N` is the number of partitions and `M` is the maximum subsample size.
* Added ``skbio.stats.subsample_counts``, which replaces ``skbio.stats.subsample``. See deprecation section below for more details ([#770](https://github.com/biocore/scikit-bio/issues/770)).

### Bug fixes
* Fixed issue where SSW wouldn't compile on i686 architectures ([#409](https://github.com/biocore/scikit-bio/issues/409)).

### Deprecated functionality
* Deprecated ``skbio.stats.p_value_to_str``. This function will be removed in scikit-bio 0.3.0. Permutation-based p-values in scikit-bio are calculated as ``(num_extreme + 1) / (num_permutations + 1)``, so it is impossible to obtain a p-value of zero. This function historically existed for correcting the number of digits displayed when obtaining a p-value of zero. Since this is no longer possible, this functionality will be removed.
* Deprecated ``skbio.stats.distance.ANOSIM`` and ``skbio.stats.distance.PERMANOVA`` in favor of ``skbio.stats.distance.anosim`` and ``skbio.stats.distance.permanova``, respectively.
* Deprecated ``skbio.stats.distance.CategoricalStatsResults`` in favor of using ``pandas.Series`` to store statistical method results. ``anosim`` and ``permanova`` return ``pandas.Series`` instead of ``CategoricalStatsResults``.
* Deprecated ``skbio.stats.subsample`` in favor of ``skbio.stats.subsample_counts``, which provides an identical interface; only the function name has changed. ``skbio.stats.subsample`` will be removed in scikit-bio 0.3.0.

### Backward-incompatible changes
* Deprecation warnings are now raised using ``DeprecationWarning`` instead of ``UserWarning`` ([#774](https://github.com/biocore/scikit-bio/issues/774)).

### Miscellaneous
* The ``pandas.DataFrame`` returned by ``skbio.stats.distance.pwmantel`` now stores p-values as floats and does not convert them to strings with a specific number of digits. p-values that were previously stored as "N/A" are now stored as ``np.nan`` for consistency with other statistical methods in scikit-bio. See note in "Deprecated functionality" above regarding ``p_value_to_str`` for details.
* scikit-bio now supports versions of IPython < 2.0.0 ([#767](https://github.com/biocore/scikit-bio/issues/767)).

## Version 0.2.1 (2014-10-27)

This is an alpha release of scikit-bio. At this stage, major backwards-incompatible API changes can and will happen. Unified I/O with the scikit-bio I/O registry was the focus of this release.

### Features
* Added ``strict`` and ``lookup`` optional parameters to ``skbio.stats.distance.mantel`` for handling reordering and matching of IDs when provided ``DistanceMatrix`` instances as input (these parameters were previously only available in ``skbio.stats.distance.pwmantel``).
* ``skbio.stats.distance.pwmantel`` now accepts an iterable of ``array_like`` objects. Previously, only ``DistanceMatrix`` instances were allowed.
* Added ``plot`` method to ``skbio.stats.ordination.OrdinationResults`` for creating basic 3-D matplotlib scatterplots of ordination results, optionally colored by metadata in a ``pandas.DataFrame`` (see [#518](https://github.com/biocore/scikit-bio/issues/518)). Also added  ``_repr_png_`` and ``_repr_svg_`` methods for automatic display in the IPython Notebook, with ``png`` and ``svg`` properties for direct access.
* Added ``skbio.stats.ordination.assert_ordination_results_equal`` for comparing ``OrdinationResults`` objects for equality in unit tests.
* ``BiologicalSequence`` (and its subclasses) now optionally store Phred quality scores. A biological sequence's quality scores are stored as a 1-D ``numpy.ndarray`` of nonnegative integers that is the same length as the biological sequence. Quality scores can be provided upon object instantiation via the keyword argument ``quality``, and can be retrieved via the ``BiologicalSequence.quality`` property. ``BiologicalSequence.has_quality`` is also provided for determining whether a biological sequence has quality scores or not. See [#616](https://github.com/biocore/scikit-bio/issues/616) for more details.
* Added ``BiologicalSequence.sequence`` property for retrieving the underlying string representing the sequence characters. This was previously (and still is) accessible via ``BiologicalSequence.__str__``. It is provided via a property for convenience and explicitness.
* Added ``BiologicalSequence.equals`` for full control over equality testing of biological sequences. By default, biological sequences must have the same type, underlying sequence of characters, identifier, description, and quality scores to compare equal. These properties can be ignored via the keyword argument ``ignore``. The behavior of ``BiologicalSequence.__eq__``/``__ne__`` remains unchanged (only type and underlying sequence of characters are compared).
* Added ``BiologicalSequence.copy`` for creating a copy of a biological sequence, optionally with one or more attributes updated.
* ``BiologicalSequence.__getitem__`` now supports specifying a sequence of indices to take from the biological sequence.
* Methods to read and write taxonomies are now available under ``skbio.tree.TreeNode.from_taxonomy`` and ``skbio.tree.TreeNode.to_taxonomy`` respectively.
* Added ``SequenceCollection.update_ids``, which provides a flexible way of updating sequence IDs on a ``SequenceCollection`` or ``Alignment`` (note that a new object is returned, since instances of these classes are immutable). Deprecated ``SequenceCollection.int_map`` in favor of this new method; it will be removed in scikit-bio 0.3.0.
* Added ``skbio.util.cardinal_to_ordinal`` for converting a cardinal number to ordinal string (e.g., useful for error messages).
* New I/O Registry: supports multiple file formats, automatic file format detection when reading, unified procedural ``skbio.io.read`` and ``skbio.io.write`` in addition to OOP interfaces (``read/write`` methods) on the below objects. See ``skbio.io`` for more details.
    - Added "clustal" format support:
        * Has sniffer
        * Readers: ``Alignment``
        * Writers: ``Alignment``
    - Added "lsmat" format support:
        * Has sniffer
        * Readers: ``DissimilarityMatrix``, ``DistanceMatrix``
        * Writers: ``DissimilarityMatrix``, ``DistanceMatrix``
    - Added "ordination" format support:
        * Has sniffer
        * Readers: ``OrdinationResults``
        * Writers: ``OrdinationResults``
    - Added "newick" format support:
        * Has sniffer
        * Readers: ``TreeNode``
        * Writers: ``TreeNode``
    - Added "phylip" format support:
        * No sniffer
        * Readers: None
        * Writers: ``Alignment``
    - Added "qseq" format support:
        * Has sniffer
        * Readers: generator of ``BiologicalSequence`` or its subclasses, ``SequenceCollection``, ``BiologicalSequence``, ``NucleotideSequence``, ``DNASequence``, ``RNASequence``, ``ProteinSequence``
        * Writers: None
    - Added "fasta"/QUAL format support:
        * Has sniffer
        * Readers: generator of ``BiologicalSequence`` or its subclasses, ``SequenceCollection``, ``Alignment``, ``BiologicalSequence``, ``NucleotideSequence``, ``DNASequence``, ``RNASequence``, ``ProteinSequence``
        * Writers: same as readers
    - Added "fastq" format support:
        * Has sniffer
        * Readers: generator of ``BiologicalSequence`` or its subclasses, ``SequenceCollection``, ``Alignment``, ``BiologicalSequence``, ``NucleotideSequence``, ``DNASequence``, ``RNASequence``, ``ProteinSequence``
        * Writers: same as readers

### Bug fixes

* Removed ``constructor`` parameter from ``Alignment.k_word_frequencies``, ``BiologicalSequence.k_words``, ``BiologicalSequence.k_word_counts``, and ``BiologicalSequence.k_word_frequencies`` as it had no effect (it was never hooked up in the underlying code). ``BiologicalSequence.k_words`` now returns a generator of ``BiologicalSequence`` objects instead of strings.
* Modified the ``Alignment`` constructor to verify that all sequences have the same length, if not, raise an ``AlignmentError`` exception.  Updated the method ``Alignment.subalignment`` to calculate the indices only once now that identical sequence length is guaranteed.

### Deprecated functionality
* Deprecated ``constructor`` parameter in ``Alignment.majority_consensus`` in favor of having users call ``str`` on the returned ``BiologicalSequence``. This parameter will be removed in scikit-bio 0.3.0.

* Existing I/O functionality deprecated in favor of I/O registry, old functionality will be removed in scikit-bio 0.3.0. All functionality can be found at ``skbio.io.read``, ``skbio.io.write``, and the methods listed below:
    * Deprecated the following "clustal" readers/writers:
        - ``write_clustal`` -> ``Alignment.write``
        - ``parse_clustal`` -> ``Alignment.read``

    * Deprecated the following distance matrix format ("lsmat") readers/writers:
        - ``DissimilarityMatrix.from_file`` -> ``DissimilarityMatrix.read``
        - ``DissimilarityMatrix.to_file`` -> ``DissimilarityMatrix.write``
        - ``DistanceMatrix.from_file`` -> ``DistanceMatrix.read``
        - ``DistanceMatrix.to_file`` -> ``DistanceMatrix.write``

    * Deprecated the following ordination format ("ordination") readers/writers:
        - ``OrdinationResults.from_file`` -> ``OrdinationResults.read``
        - ``OrdinationResults.to_file`` -> ``OrdinationResults.write``

    * Deprecated the following "newick" readers/writers:
        - ``TreeNode.from_file`` -> ``TreeNode.read``
        - ``TreeNode.from_newick`` -> ``TreeNode.read``
        - ``TreeNode.to_newick`` -> ``TreeNode.write``

    * Deprecated the following "phylip" writers:
        - ``Alignment.to_phylip`` -> ``Alignment.write``

    * Deprecated the following "fasta"/QUAL readers/writers:
        - ``SequenceCollection.from_fasta_records`` -> ``SequenceCollection.read``
        - ``SequenceCollection.to_fasta`` -> ``SequenceCollection.write``
        - ``fasta_from_sequences`` -> ``skbio.io.write(obj, into=<file>, format='fasta')``
        - ``fasta_from_alignment`` -> ``Alignment.write``
        - ``parse_fasta`` -> ``skbio.io.read(<fasta>, format='fasta')``
        - ``parse_qual`` -> ``skbio.io.read(<fasta>, format='fasta', qual=<file>)``
        - ``BiologicalSequence.to_fasta`` -> ``BiologicalSequence.write``

    * Deprecated the following "fastq" readers/writers:
        - ``parse_fastq`` -> ``skbio.io.read(<fastq>, format='fastq')``
        - ``format_fastq_record`` -> ``skbio.io.write(<fastq>, format='fastq')``

### Backward-incompatible changes

* ``skbio.stats.distance.mantel`` now returns a 3-element tuple containing correlation coefficient, p-value, and the number of matching rows/cols in the distance matrices (``n``). The return value was previously a 2-element tuple containing only the correlation coefficient and p-value.
* ``skbio.stats.distance.mantel`` reorders input ``DistanceMatrix`` instances based on matching IDs (see optional parameters ``strict`` and ``lookup`` for controlling this behavior). In the past, ``DistanceMatrix`` instances were treated the same as ``array_like`` input and no reordering took place, regardless of ID (mis)matches. ``array_like`` input behavior remains the same.
* If mismatched types are provided to ``skbio.stats.distance.mantel`` (e.g., a ``DistanceMatrix`` and ``array_like``), a ``TypeError`` will be raised.

### Miscellaneous

* Added git timestamp checking to checklist.py, ensuring that when changes are made to Cython (.pyx) files, their corresponding generated C files are also updated.
* Fixed performance bug when instantiating ``BiologicalSequence`` objects. The previous runtime scaled linearly with sequence length; it is now constant time when the sequence is already a string. See [#623](https://github.com/biocore/scikit-bio/issues/623) for details.
* IPython and six are now required dependencies.

## Version 0.2.0 (2014-08-07)

This is an initial alpha release of scikit-bio. At this stage, major backwards-incompatible API changes can and will happen. Many backwards-incompatible API changes were made since the previous release.

### Features

* Added ability to compute distances between sequences in a ``SequenceCollection`` object ([#509](https://github.com/biocore/scikit-bio/issues/509)), and expanded ``Alignment.distance`` to allow the user to pass a function for computing distances (the default distance metric is still ``scipy.spatial.distance.hamming``) ([#194](https://github.com/biocore/scikit-bio/issues/194)).
* Added functionality to not penalize terminal gaps in global alignment. This functionality results in more biologically relevant global alignments (see [#537](https://github.com/biocore/scikit-bio/issues/537) for discussion of the issue) and is now the default behavior for global alignment.
* The python global aligners (``global_pairwise_align``, ``global_pairwise_align_nucleotide``, and ``global_pairwise_align_protein``) now support aligning pairs of sequences, pairs of alignments, and a sequence and an alignment (see [#550](https://github.com/biocore/scikit-bio/issues/550)). This functionality supports progressive multiple sequence alignment, among other things such as adding a sequence to an existing alignment.
* Added ``StockholmAlignment.to_file`` for writing Stockholm-formatted files.
* Added ``strict=True`` optional parameter to ``DissimilarityMatrix.filter``.
* Added ``TreeNode.find_all`` for finding all tree nodes that match a given name.


### Bug fixes

* Fixed bug that resulted in a ``ValueError`` from ``local_align_pairwise_nucleotide`` (see [#504](https://github.com/biocore/scikit-bio/issues/504)) under many circumstances. This would not generate incorrect results, but would cause the code to fail.

### Backward-incompatible changes

* Removed ``skbio.math``, leaving ``stats`` and ``diversity`` to become top level packages. For example, instead of ``from skbio.math.stats.ordination import PCoA`` you would now import ``from skbio.stats.ordination import PCoA``.
* The module ``skbio.math.gradient`` as well as the contents of ``skbio.math.subsample`` and ``skbio.math.stats.misc`` are now found in ``skbio.stats``. As an example, to import subsample: ``from skbio.stats import subsample``; to import everything from gradient: ``from skbio.stats.gradient import *``.
* The contents of ``skbio.math.stats.ordination.utils`` are now in ``skbio.stats.ordination``.
* Removed ``skbio.app`` subpackage (i.e., the *application controller framework*) as this code has been ported to the standalone [burrito](https://github.com/biocore/burrito) Python package. This code was not specific to bioinformatics and is useful for wrapping command-line applications in general.
* Removed ``skbio.core``, leaving ``alignment``, ``genetic_code``, ``sequence``, ``tree``, and ``workflow`` to become top level packages. For example, instead of ``from skbio.core.sequence import DNA`` you would now import ``from skbio.sequence import DNA``.
* Removed ``skbio.util.exception`` and ``skbio.util.warning`` (see [#577](https://github.com/biocore/scikit-bio/issues/577) for the reasoning behind this change). The exceptions/warnings were moved to the following locations:
 - ``FileFormatError``, ``RecordError``, ``FieldError``, and ``EfficiencyWarning`` have been moved to ``skbio.util``
 - ``BiologicalSequenceError`` has been moved to ``skbio.sequence``
 - ``SequenceCollectionError`` and ``StockholmParseError`` have been moved to ``skbio.alignment``
 - ``DissimilarityMatrixError``, ``DistanceMatrixError``, ``DissimilarityMatrixFormatError``, and ``MissingIDError`` have been moved to ``skbio.stats.distance``
 - ``TreeError``, ``NoLengthError``, ``DuplicateNodeError``, ``MissingNodeError``, and ``NoParentError`` have been moved to ``skbio.tree``
 - ``FastqParseError`` has been moved to ``skbio.parse.sequences``
 - ``GeneticCodeError``, ``GeneticCodeInitError``, and ``InvalidCodonError`` have been moved to ``skbio.genetic_code``
* The contents of ``skbio.genetic_code`` formerly ``skbio.core.genetic_code`` are now in ``skbio.sequence``. The ``GeneticCodes`` dictionary is now a function ``genetic_code``. The functionality is the same, except that because this is now a function rather than a dict, retrieving a genetic code is done using a function call rather than a lookup (so, for example, ``GeneticCodes[2]`` becomes ``genetic_code(2)``.
* Many submodules have been made private with the intention of simplifying imports for users. See [#562](https://github.com/biocore/scikit-bio/issues/562) for discussion of this change. The following list contains the previous module name and where imports from that module should now come from.
 - ``skbio.alignment.ssw`` to ``skbio.alignment``
 - ``skbio.alignment.alignment`` to ``skbio.alignment``
 - ``skbio.alignment.pairwise`` to ``skbio.alignment``
 - ``skbio.diversity.alpha.base`` to ``skbio.diversity.alpha``
 - ``skbio.diversity.alpha.gini`` to ``skbio.diversity.alpha``
 - ``skbio.diversity.alpha.lladser`` to ``skbio.diversity.alpha``
 - ``skbio.diversity.beta.base`` to ``skbio.diversity.beta``
 - ``skbio.draw.distributions`` to ``skbio.draw``
 - ``skbio.stats.distance.anosim`` to ``skbio.stats.distance``
 - ``skbio.stats.distance.base`` to ``skbio.stats.distance``
 - ``skbio.stats.distance.permanova`` to ``skbio.stats.distance``
 - ``skbio.distance`` to ``skbio.stats.distance``
 - ``skbio.stats.ordination.base`` to ``skbio.stats.ordination``
 - ``skbio.stats.ordination.canonical_correspondence_analysis`` to ``skbio.stats.ordination``
 - ``skbio.stats.ordination.correspondence_analysis`` to ``skbio.stats.ordination``
 - ``skbio.stats.ordination.principal_coordinate_analysis`` to ``skbio.stats.ordination``
 - ``skbio.stats.ordination.redundancy_analysis`` to ``skbio.stats.ordination``
 - ``skbio.tree.tree`` to ``skbio.tree``
 - ``skbio.tree.trie`` to ``skbio.tree``
 - ``skbio.util.misc`` to ``skbio.util``
 - ``skbio.util.testing`` to ``skbio.util``
 - ``skbio.util.exception`` to ``skbio.util``
 - ``skbio.util.warning`` to ``skbio.util``
* Moved ``skbio.distance`` contents into ``skbio.stats.distance``.

### Miscellaneous

* Relaxed requirement in ``BiologicalSequence.distance`` that sequences being compared are of equal length. This is relevant for Hamming distance, so the check is still performed in that case, but other distance metrics may not have that requirement. See [#504](https://github.com/biocore/scikit-bio/issues/507)).
* Renamed ``powertrip.py`` repo-checking script to ``checklist.py`` for clarity.
* ``checklist.py`` now ensures that all unit tests import from a minimally deep API. For example, it will produce an error if ``skbio.core.distance.DistanceMatrix`` is used over ``skbio.DistanceMatrix``.
* Extra dimension is no longer calculated in ``skbio.stats.spatial.procrustes``.
* Expanded documentation in various subpackages.
* Added new scikit-bio logo. Thanks [Alina Prassas](http://cargocollective.com/alinaprassas)!

## Version 0.1.4 (2014-06-25)

This is a pre-alpha release. At this stage, major backwards-incompatible API changes can and will happen.

### Features

* Added Python implementations of Smith-Waterman and Needleman-Wunsch alignment as ``skbio.core.alignment.pairwise.local_pairwise_align`` and ``skbio.core.alignment.pairwise.global_pairwise_align``. These are much slower than native C implementations (e.g., ``skbio.core.alignment.local_pairwise_align_ssw``) and as a result raise an ``EfficencyWarning`` when called, but are included as they serve as useful educational examples as they’re simple to experiment with.
* Added ``skbio.core.diversity.beta.pw_distances`` and ``skbio.core.diversity.beta.pw_distances_from_table``. These provide convenient access to the ``scipy.spatial.distance.pdist`` *beta diversity* metrics from within scikit-bio. The ``skbio.core.diversity.beta.pw_distances_from_table`` function will only be available temporarily, until the ``biom.table.Table`` object is merged into scikit-bio (see [#489](https://github.com/biocore/scikit-bio/issues/489)), at which point ``skbio.core.diversity.beta.pw_distances`` will be updated to use that.
* Added ``skbio.core.alignment.StockholmAlignment``, which provides support for parsing [Stockholm-formatted alignment files](http://sonnhammer.sbc.su.se/Stockholm.html) and working with those alignments in the context RNA secondary structural information.
* Added ``skbio.core.tree.majority_rule`` function for computing consensus trees from a list of trees.

### Backward-incompatible changes

* Function ``skbio.core.alignment.align_striped_smith_waterman`` renamed to ``local_pairwise_align_ssw`` and now returns an ``Alignment`` object instead of an ``AlignmentStructure``
* The following keyword-arguments for ``StripedSmithWaterman`` and ``local_pairwise_align_ssw`` have been renamed:
    * ``gap_open`` -> ``gap_open_penalty``
    * ``gap_extend`` -> ``gap_extend_penalty``
    * ``match`` -> ``match_score``
    * ``mismatch`` -> ``mismatch_score``
* Removed ``skbio.util.sort`` module in favor of [natsort](https://pypi.python.org/pypi/natsort) package.

### Miscellaneous

* Added powertrip.py script to perform basic sanity-checking of the repo based on recurring issues that weren't being caught until release time; added to Travis build.
* Added RELEASE.md with release instructions.
* Added intersphinx mappings to docs so that "See Also" references to numpy, scipy, matplotlib, and pandas are hyperlinks.
* The following classes are no longer ``namedtuple`` subclasses (see [#359](https://github.com/biocore/scikit-bio/issues/359) for the rationale):
    * ``skbio.math.stats.ordination.OrdinationResults``
    * ``skbio.math.gradient.GroupResults``
    * ``skbio.math.gradient.CategoryResults``
    * ``skbio.math.gradient.GradientANOVAResults``
* Added coding guidelines draft.
* Added new alpha diversity formulas to the ``skbio.math.diversity.alpha`` documentation.

## Version 0.1.3 (2014-06-12)

This is a pre-alpha release. At this stage, major backwards-incompatible API changes can and will happen.

### Features

* Added ``enforce_qual_range`` parameter to ``parse_fastq`` (on by default, maintaining backward compatibility). This allows disabling of the quality score range-checking.
* Added ``skbio.core.tree.nj``, which applies neighbor-joining for phylogenetic reconstruction.
* Added ``bioenv``, ``mantel``, and ``pwmantel`` distance-based statistics to ``skbio.math.stats.distance`` subpackage.
* Added ``skbio.math.stats.misc`` module for miscellaneous stats utility functions.
* IDs are now optional when constructing a ``DissimilarityMatrix`` or ``DistanceMatrix`` (monotonically-increasing integers cast as strings are automatically used).
* Added ``DistanceMatrix.permute`` method for randomly permuting rows and columns of a distance matrix.
* Added the following methods to ``DissimilarityMatrix``: ``filter``, ``index``, and ``__contains__`` for ID-based filtering, index lookup, and membership testing, respectively.
* Added ``ignore_comment`` parameter to ``parse_fasta`` (off by default, maintaining backward compatibility). This handles stripping the comment field from the header line (i.e., all characters beginning with the first space) before returning the label.
* Added imports of ``BiologicalSequence``, ``NucleotideSequence``, ``DNA``, ``DNASequence``, ``RNA``, ``RNASequence``, ``Protein``, ``ProteinSequence``, ``DistanceMatrix``, ``align_striped_smith_waterman``, `` SequenceCollection``, ``Alignment``, ``TreeNode``, ``nj``, ``parse_fasta``, ``parse_fastq``, ``parse_qual``, ``FastaIterator``, ``FastqIterator``, ``SequenceIterator`` in ``skbio/__init__.py`` for convenient importing. For example, it's now possible to ``from skbio import Alignment``, rather than ``from skbio.core.alignment import Alignment``.

### Bug fixes

* Fixed a couple of unit tests that could fail stochastically.
* Added missing ``__init__.py`` files to a couple of test directories so that these tests won't be skipped.
* ``parse_fastq`` now raises an error on dangling records.
* Fixed several warnings that were raised while running the test suite with Python 3.4.

### Backward-incompatible changes

* Functionality imported from ``skbio.core.ssw`` must now be imported from ``skbio.core.alignment`` instead.

### Miscellaneous

* Code is now flake8-compliant; added flake8 checking to Travis build.
* Various additions and improvements to documentation (API, installation instructions, developer instructions, etc.).
* ``__future__`` imports are now standardized across the codebase.
* New website front page and styling changes throughout. Moved docs site to its own versioned subdirectories.
* Reorganized alignment data structures and algorithms (e.g., SSW code, ``Alignment`` class, etc.) into an ``skbio.core.alignment`` subpackage.

## Version 0.1.1 (2014-05-16)

Fixes to setup.py. This is a pre-alpha release. At this stage, major backwards-incompatible API changes can and will happen.

## Version 0.1.0 (2014-05-15)

Initial pre-alpha release. At this stage, major backwards-incompatible API changes can and will happen.<|MERGE_RESOLUTION|>--- conflicted
+++ resolved
@@ -2,7 +2,10 @@
 
 ## Version 0.4.0-dev (changes since 0.4.0 release go here)
 
-<<<<<<< HEAD
+### Features
+* Added `to_regex` method to `skbio.sequence._iupac_sequence` ABC - it returns a regex object that matches all non-degenerate versions of the sequence.
+
+### Backward-incompatible changes
 * Replaced ``PCoA``, ``CCA``, ``CA`` and ``RDA`` in ``skbio.stats.ordination`` with equivalent functions ``pcoa``, ``cca``, ``ca`` and ``rda``. These functions now take ``pd.DataFrame`` objects.
 * Change ``OrdinationResults`` to have its attributes based on ``pd.DataFrame`` and ``pd.Series`` objects, instead of pairs of identifiers and values. The changes are as follows:
     - ``species`` and ``species_ids`` have been replaced by a ``pd.DataFrame`` named ``features``.
@@ -13,10 +16,6 @@
     - ``site_constraints`` is now a ``pd.DataFrame`` object named ``sample_constraints``.
 * ``short_method_name`` and ``long_method_name`` are now required arguments of the ``OrdinationResults`` object.
 * Added ``skbio.util.assert_ordination_results_equal`` function for comparing ``OrdinationResults`` objects in unit tests.
-=======
-### Features
-* Added `to_regex` method to `skbio.sequence._iupac_sequence` ABC - it returns a regex object that matches all non-degenerate versions of the sequence.
->>>>>>> 427f94db
 
 ## Version 0.4.0 (2015-07-08)
 
